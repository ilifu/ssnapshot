{
    "_meta": {
        "hash": {
            "sha256": "ef2fc110303983ffce85293bd90533cbe6dff725ccb7139d9158cbb7cc6fd108"
        },
        "pipfile-spec": 6,
        "requires": {
            "python_version": "3.8"
        },
        "sources": [
            {
                "name": "pypi",
                "url": "https://pypi.org/simple",
                "verify_ssl": true
            }
        ]
    },
    "default": {
        "cachetools": {
            "hashes": [
                "sha256:513d4ff98dd27f85743a8dc0e92f55ddb1b49e060c2d5961512855cda2c01a98",
                "sha256:bbaa39c3dede00175df2dc2b03d0cf18dd2d32a7de7beb68072d13043c9edb20"
            ],
            "index": "pypi",
            "version": "==4.1.1"
        },
        "coloredlogs": {
            "hashes": [
                "sha256:346f58aad6afd48444c2468618623638dadab76e4e70d5e10822676f2d32226a",
                "sha256:a1fab193d2053aa6c0a97608c4342d031f1f93a3d1218432c59322441d31a505"
            ],
            "index": "pypi",
            "version": "==14.0"
        },
        "humanfriendly": {
            "hashes": [
                "sha256:bf52ec91244819c780341a3438d5d7b09f431d3f113a475147ac9b7b167a3d12",
                "sha256:e78960b31198511f45fd455534ae7645a6207d33e512d2e842c766d15d9c8080"
            ],
            "markers": "python_version >= '2.7' and python_version not in '3.0, 3.1, 3.2, 3.3, 3.4'",
            "version": "==8.2"
        },
        "humanize": {
            "hashes": [
<<<<<<< HEAD
                "sha256:d9ade5ebbdaa690757ea37aff38ed552955c6ec531aacb0fdfcea2a157f96aad",
                "sha256:db08acbd8e31954f146467a213a112c4b80a5b8e319e06b76aa184a679bd8b48"
            ],
            "index": "pypi",
            "version": "==3.0.0"
=======
                "sha256:8ff8f292c9bf52bbefdc620410e7defd1c95e7eeb1a5cfc2859aaea4b1877ff5",
                "sha256:b67f41ad9689bd8539fe02695385989d8c789019a90c450d3d2f8891e9e4bb32"
            ],
            "index": "pypi",
            "version": "==3.0.1"
>>>>>>> d919560b
        },
        "jinja2": {
            "hashes": [
                "sha256:89aab215427ef59c34ad58735269eb58b1a5808103067f7bb9d5836c651b3bb0",
                "sha256:f0a4641d3cf955324a89c04f3d94663aa4d638abe8f733ecd3582848e1c37035"
            ],
            "index": "pypi",
            "version": "==2.11.2"
        },
        "markupsafe": {
            "hashes": [
                "sha256:00bc623926325b26bb9605ae9eae8a215691f33cae5df11ca5424f06f2d1f473",
                "sha256:09027a7803a62ca78792ad89403b1b7a73a01c8cb65909cd876f7fcebd79b161",
                "sha256:09c4b7f37d6c648cb13f9230d847adf22f8171b1ccc4d5682398e77f40309235",
                "sha256:1027c282dad077d0bae18be6794e6b6b8c91d58ed8a8d89a89d59693b9131db5",
                "sha256:13d3144e1e340870b25e7b10b98d779608c02016d5184cfb9927a9f10c689f42",
                "sha256:24982cc2533820871eba85ba648cd53d8623687ff11cbb805be4ff7b4c971aff",
                "sha256:29872e92839765e546828bb7754a68c418d927cd064fd4708fab9fe9c8bb116b",
                "sha256:43a55c2930bbc139570ac2452adf3d70cdbb3cfe5912c71cdce1c2c6bbd9c5d1",
                "sha256:46c99d2de99945ec5cb54f23c8cd5689f6d7177305ebff350a58ce5f8de1669e",
                "sha256:500d4957e52ddc3351cabf489e79c91c17f6e0899158447047588650b5e69183",
                "sha256:535f6fc4d397c1563d08b88e485c3496cf5784e927af890fb3c3aac7f933ec66",
                "sha256:596510de112c685489095da617b5bcbbac7dd6384aeebeda4df6025d0256a81b",
                "sha256:62fe6c95e3ec8a7fad637b7f3d372c15ec1caa01ab47926cfdf7a75b40e0eac1",
                "sha256:6788b695d50a51edb699cb55e35487e430fa21f1ed838122d722e0ff0ac5ba15",
                "sha256:6dd73240d2af64df90aa7c4e7481e23825ea70af4b4922f8ede5b9e35f78a3b1",
                "sha256:717ba8fe3ae9cc0006d7c451f0bb265ee07739daf76355d06366154ee68d221e",
                "sha256:79855e1c5b8da654cf486b830bd42c06e8780cea587384cf6545b7d9ac013a0b",
                "sha256:7c1699dfe0cf8ff607dbdcc1e9b9af1755371f92a68f706051cc8c37d447c905",
                "sha256:88e5fcfb52ee7b911e8bb6d6aa2fd21fbecc674eadd44118a9cc3863f938e735",
                "sha256:8defac2f2ccd6805ebf65f5eeb132adcf2ab57aa11fdf4c0dd5169a004710e7d",
                "sha256:98c7086708b163d425c67c7a91bad6e466bb99d797aa64f965e9d25c12111a5e",
                "sha256:9add70b36c5666a2ed02b43b335fe19002ee5235efd4b8a89bfcf9005bebac0d",
                "sha256:9bf40443012702a1d2070043cb6291650a0841ece432556f784f004937f0f32c",
                "sha256:ade5e387d2ad0d7ebf59146cc00c8044acbd863725f887353a10df825fc8ae21",
                "sha256:b00c1de48212e4cc9603895652c5c410df699856a2853135b3967591e4beebc2",
                "sha256:b1282f8c00509d99fef04d8ba936b156d419be841854fe901d8ae224c59f0be5",
                "sha256:b2051432115498d3562c084a49bba65d97cf251f5a331c64a12ee7e04dacc51b",
                "sha256:ba59edeaa2fc6114428f1637ffff42da1e311e29382d81b339c1817d37ec93c6",
                "sha256:c8716a48d94b06bb3b2524c2b77e055fb313aeb4ea620c8dd03a105574ba704f",
                "sha256:cd5df75523866410809ca100dc9681e301e3c27567cf498077e8551b6d20e42f",
                "sha256:cdb132fc825c38e1aeec2c8aa9338310d29d337bebbd7baa06889d09a60a1fa2",
                "sha256:e249096428b3ae81b08327a63a485ad0878de3fb939049038579ac0ef61e17e7",
                "sha256:e8313f01ba26fbbe36c7be1966a7b7424942f670f38e666995b88d012765b9be"
            ],
            "markers": "python_version >= '2.7' and python_version not in '3.0, 3.1, 3.2, 3.3'",
            "version": "==1.1.1"
        },
        "numpy": {
            "hashes": [
                "sha256:04c7d4ebc5ff93d9822075ddb1751ff392a4375e5885299445fcebf877f179d5",
                "sha256:0bfd85053d1e9f60234f28f63d4a5147ada7f432943c113a11afcf3e65d9d4c8",
                "sha256:0c66da1d202c52051625e55a249da35b31f65a81cb56e4c69af0dfb8fb0125bf",
                "sha256:0d310730e1e793527065ad7dde736197b705d0e4c9999775f212b03c44a8484c",
                "sha256:1669ec8e42f169ff715a904c9b2105b6640f3f2a4c4c2cb4920ae8b2785dac65",
                "sha256:2117536e968abb7357d34d754e3733b0d7113d4c9f1d921f21a3d96dec5ff716",
                "sha256:3733640466733441295b0d6d3dcbf8e1ffa7e897d4d82903169529fd3386919a",
                "sha256:4339741994c775396e1a274dba3609c69ab0f16056c1077f18979bec2a2c2e6e",
                "sha256:51ee93e1fac3fe08ef54ff1c7f329db64d8a9c5557e6c8e908be9497ac76374b",
                "sha256:54045b198aebf41bf6bf4088012777c1d11703bf74461d70cd350c0af2182e45",
                "sha256:58d66a6b3b55178a1f8a5fe98df26ace76260a70de694d99577ddeab7eaa9a9d",
                "sha256:59f3d687faea7a4f7f93bd9665e5b102f32f3fa28514f15b126f099b7997203d",
                "sha256:62139af94728d22350a571b7c82795b9d59be77fc162414ada6c8b6a10ef5d02",
                "sha256:7118f0a9f2f617f921ec7d278d981244ba83c85eea197be7c5a4f84af80a9c3c",
                "sha256:7c6646314291d8f5ea900a7ea9c4261f834b5b62159ba2abe3836f4fa6705526",
                "sha256:967c92435f0b3ba37a4257c48b8715b76741410467e2bdb1097e8391fccfae15",
                "sha256:9a3001248b9231ed73894c773142658bab914645261275f675d86c290c37f66d",
                "sha256:aba1d5daf1144b956bc87ffb87966791f5e9f3e1f6fab3d7f581db1f5b598f7a",
                "sha256:addaa551b298052c16885fc70408d3848d4e2e7352de4e7a1e13e691abc734c1",
                "sha256:b594f76771bc7fc8a044c5ba303427ee67c17a09b36e1fa32bde82f5c419d17a",
                "sha256:c35a01777f81e7333bcf276b605f39c872e28295441c265cd0c860f4b40148c1",
                "sha256:cebd4f4e64cfe87f2039e4725781f6326a61f095bc77b3716502bed812b385a9",
                "sha256:d526fa58ae4aead839161535d59ea9565863bb0b0bdb3cc63214613fb16aced4",
                "sha256:d7ac33585e1f09e7345aa902c281bd777fdb792432d27fca857f39b70e5dd31c",
                "sha256:e6ddbdc5113628f15de7e4911c02aed74a4ccff531842c583e5032f6e5a179bd",
                "sha256:eb25c381d168daf351147713f49c626030dcff7a393d5caa62515d415a6071d8"
            ],
            "markers": "python_version >= '3.6'",
            "version": "==1.19.2"
        },
        "pandas": {
            "hashes": [
                "sha256:026d764d0b86ee53183aa4c0b90774b6146123eeada4e24946d7d24290777be1",
                "sha256:02ec9f5f0b7df7227931a884569ef0b6d32d76789c84bcac1a719dafd1f912e8",
                "sha256:08783a33989a6747317766b75be30a594a9764b9f145bb4bcc06e337930d9807",
                "sha256:0936991228241db937e87f82ec552a33888dd04a2e0d5a2fa3c689f92fab09e0",
                "sha256:188cdfbf8399bc144fa95040536b5ce3429d2eda6c9c8b238c987af7df9f128c",
                "sha256:1edf6c254d2d138188e9987159978ee70e23362fe9197f3f100844a197f7e1e4",
                "sha256:474fa53e3b2f3a543cbca81f7457bd1f44e7eb1be7171067636307e21b624e9c",
                "sha256:59df9f0276aa4854d8bff28c5e5aeb74d9c6bb4d9f55d272b7124a7df40e47d0",
                "sha256:9e135ce9929cd0f0ba24f0545936af17ba935f844d4c3a2b979354a73c9440e0",
                "sha256:ab6ea0f3116f408a8a59cd50158bfd19d2a024f4e221f14ab1bcd2da4f0c6fdf",
                "sha256:b64ffd87a2cfd31b40acd4b92cb72ea9a52a48165aec4c140e78fd69c45d1444",
                "sha256:b821f239514a9ce46dd1cd6c9298a03ed58d0235d414ea264aacc1b14916bbe4",
                "sha256:c9235b37489168ed6b173551c816b50aa89f03c24a8549a8b4d47d8dc79bfb1e",
                "sha256:eb0ac2fd04428f18b547716f70c699a7cc9c65a6947ed8c7e688d96eb91e3db8",
                "sha256:eeb64c5b3d4f2ea072ca8afdeb2b946cd681a863382ca79734f1b520b8d2fa26",
                "sha256:f7008ec22b92d771b145150978d930a28fab8da3a10131b01bbf39574acdad0b"
            ],
            "index": "pypi",
            "version": "==1.1.2"
        },
        "python-dateutil": {
            "hashes": [
                "sha256:73ebfe9dbf22e832286dafa60473e4cd239f8592f699aa5adaf10050e6e1823c",
                "sha256:75bb3f31ea686f1197762692a9ee6a7550b59fc6ca3a1f4b5d7e32fb98e2da2a"
            ],
            "markers": "python_version >= '2.7' and python_version not in '3.0, 3.1, 3.2, 3.3'",
            "version": "==2.8.1"
        },
        "pytz": {
            "hashes": [
                "sha256:a494d53b6d39c3c6e44c3bec237336e14305e4f29bbf800b599253057fbb79ed",
                "sha256:c35965d010ce31b23eeb663ed3cc8c906275d6be1a34393a1d73a41febf4a048"
            ],
            "version": "==2020.1"
        },
        "six": {
            "hashes": [
                "sha256:30639c035cdb23534cd4aa2dd52c3bf48f06e5f4a941509c8bafd8ce11080259",
                "sha256:8b74bedcbbbaca38ff6d7491d76f2b06b3592611af620f8426e82dddb04a5ced"
            ],
            "markers": "python_version >= '2.7' and python_version not in '3.0, 3.1, 3.2, 3.3'",
            "version": "==1.15.0"
        },
        "tabulate": {
            "hashes": [
                "sha256:ac64cb76d53b1231d364babcd72abbb16855adac7de6665122f97b593f1eb2ba",
                "sha256:db2723a20d04bcda8522165c73eea7c300eda74e0ce852d9022e0159d7895007"
            ],
            "index": "pypi",
            "version": "==0.8.7"
        }
    },
    "develop": {
        "asgiref": {
            "hashes": [
                "sha256:7e51911ee147dd685c3c8b805c0ad0cb58d360987b56953878f8c06d2d1c6f1a",
                "sha256:9fc6fb5d39b8af147ba40765234fa822b39818b12cc80b35ad9b0cef3a476aed"
            ],
            "markers": "python_version >= '3.5'",
            "version": "==3.2.10"
        },
        "attrs": {
            "hashes": [
                "sha256:26b54ddbbb9ee1d34d5d3668dd37d6cf74990ab23c828c2888dccdceee395594",
                "sha256:fce7fc47dfc976152e82d53ff92fa0407700c21acd20886a13777a0d20e655dc"
            ],
            "markers": "python_version >= '2.7' and python_version not in '3.0, 3.1, 3.2, 3.3'",
            "version": "==20.2.0"
        },
        "bleach": {
            "hashes": [
                "sha256:52b5919b81842b1854196eaae5ca29679a2f2e378905c346d3ca8227c2c66080",
                "sha256:9f8ccbeb6183c6e6cddea37592dfb0167485c1e3b13b3363bc325aa8bda3adbd"
            ],
            "markers": "python_version >= '2.7' and python_version not in '3.0, 3.1, 3.2, 3.3, 3.4'",
            "version": "==3.2.1"
        },
        "certifi": {
            "hashes": [
                "sha256:5930595817496dd21bb8dc35dad090f1c2cd0adfaf21204bf6732ca5d8ee34d3",
                "sha256:8fc0819f1f30ba15bdb34cceffb9ef04d99f420f68eb75d901e9560b8749fc41"
            ],
            "version": "==2020.6.20"
        },
        "cffi": {
            "hashes": [
                "sha256:005f2bfe11b6745d726dbb07ace4d53f057de66e336ff92d61b8c7e9c8f4777d",
                "sha256:09e96138280241bd355cd585148dec04dbbedb4f46128f340d696eaafc82dd7b",
                "sha256:0b1ad452cc824665ddc682400b62c9e4f5b64736a2ba99110712fdee5f2505c4",
                "sha256:0ef488305fdce2580c8b2708f22d7785ae222d9825d3094ab073e22e93dfe51f",
                "sha256:15f351bed09897fbda218e4db5a3d5c06328862f6198d4fb385f3e14e19decb3",
                "sha256:22399ff4870fb4c7ef19fff6eeb20a8bbf15571913c181c78cb361024d574579",
                "sha256:23e5d2040367322824605bc29ae8ee9175200b92cb5483ac7d466927a9b3d537",
                "sha256:2791f68edc5749024b4722500e86303a10d342527e1e3bcac47f35fbd25b764e",
                "sha256:2f9674623ca39c9ebe38afa3da402e9326c245f0f5ceff0623dccdac15023e05",
                "sha256:3363e77a6176afb8823b6e06db78c46dbc4c7813b00a41300a4873b6ba63b171",
                "sha256:33c6cdc071ba5cd6d96769c8969a0531be2d08c2628a0143a10a7dcffa9719ca",
                "sha256:3b8eaf915ddc0709779889c472e553f0d3e8b7bdf62dab764c8921b09bf94522",
                "sha256:3cb3e1b9ec43256c4e0f8d2837267a70b0e1ca8c4f456685508ae6106b1f504c",
                "sha256:3eeeb0405fd145e714f7633a5173318bd88d8bbfc3dd0a5751f8c4f70ae629bc",
                "sha256:44f60519595eaca110f248e5017363d751b12782a6f2bd6a7041cba275215f5d",
                "sha256:4d7c26bfc1ea9f92084a1d75e11999e97b62d63128bcc90c3624d07813c52808",
                "sha256:529c4ed2e10437c205f38f3691a68be66c39197d01062618c55f74294a4a4828",
                "sha256:6642f15ad963b5092d65aed022d033c77763515fdc07095208f15d3563003869",
                "sha256:85ba797e1de5b48aa5a8427b6ba62cf69607c18c5d4eb747604b7302f1ec382d",
                "sha256:8f0f1e499e4000c4c347a124fa6a27d37608ced4fe9f7d45070563b7c4c370c9",
                "sha256:a624fae282e81ad2e4871bdb767e2c914d0539708c0f078b5b355258293c98b0",
                "sha256:b0358e6fefc74a16f745afa366acc89f979040e0cbc4eec55ab26ad1f6a9bfbc",
                "sha256:bbd2f4dfee1079f76943767fce837ade3087b578aeb9f69aec7857d5bf25db15",
                "sha256:bf39a9e19ce7298f1bd6a9758fa99707e9e5b1ebe5e90f2c3913a47bc548747c",
                "sha256:c11579638288e53fc94ad60022ff1b67865363e730ee41ad5e6f0a17188b327a",
                "sha256:c150eaa3dadbb2b5339675b88d4573c1be3cb6f2c33a6c83387e10cc0bf05bd3",
                "sha256:c53af463f4a40de78c58b8b2710ade243c81cbca641e34debf3396a9640d6ec1",
                "sha256:cb763ceceae04803adcc4e2d80d611ef201c73da32d8f2722e9d0ab0c7f10768",
                "sha256:cc75f58cdaf043fe6a7a6c04b3b5a0e694c6a9e24050967747251fb80d7bce0d",
                "sha256:d80998ed59176e8cba74028762fbd9b9153b9afc71ea118e63bbf5d4d0f9552b",
                "sha256:de31b5164d44ef4943db155b3e8e17929707cac1e5bd2f363e67a56e3af4af6e",
                "sha256:e66399cf0fc07de4dce4f588fc25bfe84a6d1285cc544e67987d22663393926d",
                "sha256:f0620511387790860b249b9241c2f13c3a80e21a73e0b861a2df24e9d6f56730",
                "sha256:f4eae045e6ab2bb54ca279733fe4eb85f1effda392666308250714e01907f394",
                "sha256:f92cdecb618e5fa4658aeb97d5eb3d2f47aa94ac6477c6daf0f306c5a3b9e6b1",
                "sha256:f92f789e4f9241cd262ad7a555ca2c648a98178a953af117ef7fad46aa1d5591"
            ],
            "version": "==1.14.3"
        },
        "chardet": {
            "hashes": [
                "sha256:84ab92ed1c4d4f16916e05906b6b75a6c0fb5db821cc65e70cbd64a3e2a5eaae",
                "sha256:fc323ffcaeaed0e0a02bf4d117757b98aed530d9ed4531e3e15460124c106691"
            ],
            "version": "==3.0.4"
        },
        "colorama": {
            "hashes": [
                "sha256:7d73d2a99753107a36ac6b455ee49046802e59d9d076ef8e47b61499fa29afff",
                "sha256:e96da0d330793e2cb9485e9ddfd918d456036c7149416295932478192f4436a1"
            ],
            "markers": "python_version >= '2.7' and python_version not in '3.0, 3.1, 3.2, 3.3, 3.4'",
            "version": "==0.4.3"
        },
        "coverage": {
            "hashes": [
                "sha256:0203acd33d2298e19b57451ebb0bed0ab0c602e5cf5a818591b4918b1f97d516",
                "sha256:0f313707cdecd5cd3e217fc68c78a960b616604b559e9ea60cc16795c4304259",
                "sha256:1c6703094c81fa55b816f5ae542c6ffc625fec769f22b053adb42ad712d086c9",
                "sha256:1d44bb3a652fed01f1f2c10d5477956116e9b391320c94d36c6bf13b088a1097",
                "sha256:280baa8ec489c4f542f8940f9c4c2181f0306a8ee1a54eceba071a449fb870a0",
                "sha256:29a6272fec10623fcbe158fdf9abc7a5fa032048ac1d8631f14b50fbfc10d17f",
                "sha256:2b31f46bf7b31e6aa690d4c7a3d51bb262438c6dcb0d528adde446531d0d3bb7",
                "sha256:2d43af2be93ffbad25dd959899b5b809618a496926146ce98ee0b23683f8c51c",
                "sha256:381ead10b9b9af5f64646cd27107fb27b614ee7040bb1226f9c07ba96625cbb5",
                "sha256:47a11bdbd8ada9b7ee628596f9d97fbd3851bd9999d398e9436bd67376dbece7",
                "sha256:4d6a42744139a7fa5b46a264874a781e8694bb32f1d76d8137b68138686f1729",
                "sha256:50691e744714856f03a86df3e2bff847c2acede4c191f9a1da38f088df342978",
                "sha256:530cc8aaf11cc2ac7430f3614b04645662ef20c348dce4167c22d99bec3480e9",
                "sha256:582ddfbe712025448206a5bc45855d16c2e491c2dd102ee9a2841418ac1c629f",
                "sha256:63808c30b41f3bbf65e29f7280bf793c79f54fb807057de7e5238ffc7cc4d7b9",
                "sha256:71b69bd716698fa62cd97137d6f2fdf49f534decb23a2c6fc80813e8b7be6822",
                "sha256:7858847f2d84bf6e64c7f66498e851c54de8ea06a6f96a32a1d192d846734418",
                "sha256:78e93cc3571fd928a39c0b26767c986188a4118edc67bc0695bc7a284da22e82",
                "sha256:7f43286f13d91a34fadf61ae252a51a130223c52bfefb50310d5b2deb062cf0f",
                "sha256:86e9f8cd4b0cdd57b4ae71a9c186717daa4c5a99f3238a8723f416256e0b064d",
                "sha256:8f264ba2701b8c9f815b272ad568d555ef98dfe1576802ab3149c3629a9f2221",
                "sha256:9342dd70a1e151684727c9c91ea003b2fb33523bf19385d4554f7897ca0141d4",
                "sha256:9361de40701666b034c59ad9e317bae95c973b9ff92513dd0eced11c6adf2e21",
                "sha256:9669179786254a2e7e57f0ecf224e978471491d660aaca833f845b72a2df3709",
                "sha256:aac1ba0a253e17889550ddb1b60a2063f7474155465577caa2a3b131224cfd54",
                "sha256:aef72eae10b5e3116bac6957de1df4d75909fc76d1499a53fb6387434b6bcd8d",
                "sha256:bd3166bb3b111e76a4f8e2980fa1addf2920a4ca9b2b8ca36a3bc3dedc618270",
                "sha256:c1b78fb9700fc961f53386ad2fd86d87091e06ede5d118b8a50dea285a071c24",
                "sha256:c3888a051226e676e383de03bf49eb633cd39fc829516e5334e69b8d81aae751",
                "sha256:c5f17ad25d2c1286436761b462e22b5020d83316f8e8fcb5deb2b3151f8f1d3a",
                "sha256:c851b35fc078389bc16b915a0a7c1d5923e12e2c5aeec58c52f4aa8085ac8237",
                "sha256:cb7df71de0af56000115eafd000b867d1261f786b5eebd88a0ca6360cccfaca7",
                "sha256:cedb2f9e1f990918ea061f28a0f0077a07702e3819602d3507e2ff98c8d20636",
                "sha256:e8caf961e1b1a945db76f1b5fa9c91498d15f545ac0ababbe575cfab185d3bd8"
            ],
            "markers": "python_version >= '2.7' and python_version not in '3.0, 3.1, 3.2, 3.3, 3.4' and python_version < '4'",
            "version": "==5.3"
        },
        "cryptography": {
            "hashes": [
                "sha256:21b47c59fcb1c36f1113f3709d37935368e34815ea1d7073862e92f810dc7499",
                "sha256:451cdf60be4dafb6a3b78802006a020e6cd709c22d240f94f7a0696240a17154",
                "sha256:4549b137d8cbe3c2eadfa56c0c858b78acbeff956bd461e40000b2164d9167c6",
                "sha256:48ee615a779ffa749d7d50c291761dc921d93d7cf203dca2db663b4f193f0e49",
                "sha256:559d622aef2a2dff98a892eef321433ba5bc55b2485220a8ca289c1ecc2bd54f",
                "sha256:5d52c72449bb02dd45a773a203196e6d4fae34e158769c896012401f33064396",
                "sha256:65beb15e7f9c16e15934569d29fb4def74ea1469d8781f6b3507ab896d6d8719",
                "sha256:680da076cad81cdf5ffcac50c477b6790be81768d30f9da9e01960c4b18a66db",
                "sha256:762bc5a0df03c51ee3f09c621e1cee64e3a079a2b5020de82f1613873d79ee70",
                "sha256:89aceb31cd5f9fc2449fe8cf3810797ca52b65f1489002d58fe190bfb265c536",
                "sha256:983c0c3de4cb9fcba68fd3f45ed846eb86a2a8b8d8bc5bb18364c4d00b3c61fe",
                "sha256:99d4984aabd4c7182050bca76176ce2dbc9fa9748afe583a7865c12954d714ba",
                "sha256:9d9fc6a16357965d282dd4ab6531013935425d0dc4950df2e0cf2a1b1ac1017d",
                "sha256:a7597ffc67987b37b12e09c029bd1dc43965f75d328076ae85721b84046e9ca7",
                "sha256:ab010e461bb6b444eaf7f8c813bb716be2d78ab786103f9608ffd37a4bd7d490",
                "sha256:b12e715c10a13ca1bd27fbceed9adc8c5ff640f8e1f7ea76416352de703523c8",
                "sha256:b2bded09c578d19e08bd2c5bb8fed7f103e089752c9cf7ca7ca7de522326e921",
                "sha256:b372026ebf32fe2523159f27d9f0e9f485092e43b00a5adacf732192a70ba118",
                "sha256:cb179acdd4ae1e4a5a160d80b87841b3d0e0be84af46c7bb2cd7ece57a39c4ba",
                "sha256:e97a3b627e3cb63c415a16245d6cef2139cca18bb1183d1b9375a1c14e83f3b3",
                "sha256:f0e099fc4cc697450c3dd4031791559692dd941a95254cb9aeded66a7aa8b9bc",
                "sha256:f99317a0fa2e49917689b8cf977510addcfaaab769b3f899b9c481bbd76730c2"
            ],
            "markers": "python_version >= '2.7' and python_version not in '3.0, 3.1, 3.2, 3.3, 3.4'",
            "version": "==3.1.1"
        },
        "django": {
            "hashes": [
                "sha256:a2127ad0150ec6966655bedf15dbbff9697cc86d61653db2da1afa506c0b04cc",
                "sha256:c93c28ccf1d094cbd00d860e83128a39e45d2c571d3b54361713aaaf9a94cac4"
            ],
            "markers": "python_version >= '3.6'",
            "version": "==3.1.2"
        },
        "docutils": {
            "hashes": [
                "sha256:0c5b78adfbf7762415433f5515cd5c9e762339e23369dbe8000d84a4bf4ab3af",
                "sha256:c2de3a60e9e7d07be26b7f2b00ca0309c207e06c100f9cc2a94931fc75a478fc"
            ],
            "markers": "python_version >= '2.7' and python_version not in '3.0, 3.1, 3.2, 3.3, 3.4'",
            "version": "==0.16"
        },
        "idna": {
            "hashes": [
                "sha256:b307872f855b18632ce0c21c5e45be78c0ea7ae4c15c828c20788b26921eb3f6",
                "sha256:b97d804b1e9b523befed77c48dacec60e6dcb0b5391d57af6a65a312a90648c0"
            ],
            "markers": "python_version >= '2.7' and python_version not in '3.0, 3.1, 3.2, 3.3'",
            "version": "==2.10"
        },
        "iniconfig": {
            "hashes": [
                "sha256:80cf40c597eb564e86346103f609d74efce0f6b4d4f30ec8ce9e2c26411ba437",
                "sha256:e5f92f89355a67de0595932a6c6c02ab4afddc6fcdc0bfc5becd0d60884d3f69"
            ],
            "version": "==1.0.1"
        },
        "jeepney": {
            "hashes": [
                "sha256:3479b861cc2b6407de5188695fa1a8d57e5072d7059322469b62628869b8e36e",
                "sha256:d6c6b49683446d2407d2fe3acb7a368a77ff063f9182fe427da15d622adc24cf"
            ],
            "markers": "sys_platform == 'linux'",
            "version": "==0.4.3"
        },
        "keyring": {
            "hashes": [
                "sha256:4e34ea2fdec90c1c43d6610b5a5fafa1b9097db1802948e90caf5763974b8f8d",
                "sha256:9aeadd006a852b78f4b4ef7c7556c2774d2432bbef8ee538a3e9089ac8b11466"
            ],
            "markers": "python_version >= '3.6'",
            "version": "==21.4.0"
        },
        "model-mommy": {
            "hashes": [
                "sha256:3d332afce941c57f1990f45b083ba13252ba74fcd1ae43fd047e5af7a70fb312",
                "sha256:40d6e740aad7509e696a324b94cf2b0a104da93c3d4a7924cea1be3d0eb95b4f"
            ],
            "index": "pypi",
            "version": "==2.0.0"
        },
        "packaging": {
            "hashes": [
                "sha256:4357f74f47b9c12db93624a82154e9b120fa8293699949152b22065d556079f8",
                "sha256:998416ba6962ae7fbd6596850b80e17859a5753ba17c32284f67bfff33784181"
            ],
            "markers": "python_version >= '2.7' and python_version not in '3.0, 3.1, 3.2, 3.3'",
            "version": "==20.4"
        },
        "pkginfo": {
            "hashes": [
                "sha256:7424f2c8511c186cd5424bbf31045b77435b37a8d604990b79d4e70d741148bb",
                "sha256:a6d9e40ca61ad3ebd0b72fbadd4fba16e4c0e4df0428c041e01e06eb6ee71f32"
            ],
            "version": "==1.5.0.1"
        },
        "pluggy": {
            "hashes": [
                "sha256:15b2acde666561e1298d71b523007ed7364de07029219b604cf808bfa1c765b0",
                "sha256:966c145cd83c96502c3c3868f50408687b38434af77734af1e9ca461a4081d2d"
            ],
            "markers": "python_version >= '2.7' and python_version not in '3.0, 3.1, 3.2, 3.3'",
            "version": "==0.13.1"
        },
        "py": {
            "hashes": [
                "sha256:366389d1db726cd2fcfc79732e75410e5fe4d31db13692115529d34069a043c2",
                "sha256:9ca6883ce56b4e8da7e79ac18787889fa5206c79dcc67fb065376cd2fe03f342"
            ],
            "markers": "python_version >= '2.7' and python_version not in '3.0, 3.1, 3.2, 3.3'",
            "version": "==1.9.0"
        },
        "pycparser": {
            "hashes": [
                "sha256:2d475327684562c3a96cc71adf7dc8c4f0565175cf86b6d7a404ff4c771f15f0",
                "sha256:7582ad22678f0fcd81102833f60ef8d0e57288b6b5fb00323d101be910e35705"
            ],
            "markers": "python_version >= '2.7' and python_version not in '3.0, 3.1, 3.2, 3.3'",
            "version": "==2.20"
        },
        "pygments": {
            "hashes": [
                "sha256:307543fe65c0947b126e83dd5a61bd8acbd84abec11f43caebaf5534cbc17998",
                "sha256:926c3f319eda178d1bd90851e4317e6d8cdb5e292a3386aac9bd75eca29cf9c7"
            ],
            "markers": "python_version >= '3.5'",
            "version": "==2.7.1"
        },
        "pyparsing": {
            "hashes": [
                "sha256:c203ec8783bf771a155b207279b9bccb8dea02d8f0c9e5f8ead507bc3246ecc1",
                "sha256:ef9d7589ef3c200abe66653d3f1ab1033c3c419ae9b9bdb1240a85b024efc88b"
            ],
            "markers": "python_version >= '2.6' and python_version not in '3.0, 3.1, 3.2, 3.3'",
            "version": "==2.4.7"
        },
        "pytest": {
            "hashes": [
                "sha256:7a8190790c17d79a11f847fba0b004ee9a8122582ebff4729a082c109e81a4c9",
                "sha256:8f593023c1a0f916110285b6efd7f99db07d59546e3d8c36fc60e2ab05d3be92"
            ],
            "index": "pypi",
            "version": "==6.1.1"
        },
        "pytest-cov": {
            "hashes": [
                "sha256:45ec2d5182f89a81fc3eb29e3d1ed3113b9e9a873bcddb2a71faaab066110191",
                "sha256:47bd0ce14056fdd79f93e1713f88fad7bdcc583dcd7783da86ef2f085a0bb88e"
            ],
            "index": "pypi",
            "version": "==2.10.1"
        },
        "pytest-mock": {
            "hashes": [
                "sha256:024e405ad382646318c4281948aadf6fe1135632bea9cc67366ea0c4098ef5f2",
                "sha256:a4d6d37329e4a893e77d9ffa89e838dd2b45d5dc099984cf03c703ac8411bb82"
            ],
            "index": "pypi",
            "version": "==3.3.1"
        },
        "pytz": {
            "hashes": [
                "sha256:a494d53b6d39c3c6e44c3bec237336e14305e4f29bbf800b599253057fbb79ed",
                "sha256:c35965d010ce31b23eeb663ed3cc8c906275d6be1a34393a1d73a41febf4a048"
            ],
            "version": "==2020.1"
        },
        "readme-renderer": {
            "hashes": [
                "sha256:cbe9db71defedd2428a1589cdc545f9bd98e59297449f69d721ef8f1cfced68d",
                "sha256:cc4957a803106e820d05d14f71033092537a22daa4f406dfbdd61177e0936376"
            ],
            "version": "==26.0"
        },
        "requests": {
            "hashes": [
                "sha256:b3559a131db72c33ee969480840fff4bb6dd111de7dd27c8ee1f820f4f00231b",
                "sha256:fe75cc94a9443b9246fc7049224f75604b113c36acb93f87b80ed42c44cbb898"
            ],
            "markers": "python_version >= '2.7' and python_version not in '3.0, 3.1, 3.2, 3.3, 3.4'",
            "version": "==2.24.0"
        },
        "requests-toolbelt": {
            "hashes": [
                "sha256:380606e1d10dc85c3bd47bf5a6095f815ec007be7a8b69c878507068df059e6f",
                "sha256:968089d4584ad4ad7c171454f0a5c6dac23971e9472521ea3b6d49d610aa6fc0"
            ],
            "version": "==0.9.1"
        },
        "rfc3986": {
            "hashes": [
                "sha256:112398da31a3344dc25dbf477d8df6cb34f9278a94fee2625d89e4514be8bb9d",
                "sha256:af9147e9aceda37c91a05f4deb128d4b4b49d6b199775fd2d2927768abdc8f50"
            ],
            "version": "==1.4.0"
        },
        "secretstorage": {
            "hashes": [
                "sha256:15da8a989b65498e29be338b3b279965f1b8f09b9668bd8010da183024c8bff6",
                "sha256:b5ec909dde94d4ae2fa26af7c089036997030f0cf0a5cb372b4cccabd81c143b"
            ],
            "markers": "sys_platform == 'linux'",
            "version": "==3.1.2"
        },
        "six": {
            "hashes": [
                "sha256:30639c035cdb23534cd4aa2dd52c3bf48f06e5f4a941509c8bafd8ce11080259",
                "sha256:8b74bedcbbbaca38ff6d7491d76f2b06b3592611af620f8426e82dddb04a5ced"
            ],
            "markers": "python_version >= '2.7' and python_version not in '3.0, 3.1, 3.2, 3.3'",
            "version": "==1.15.0"
        },
        "sqlparse": {
            "hashes": [
                "sha256:022fb9c87b524d1f7862b3037e541f68597a730a8843245c349fc93e1643dc4e",
                "sha256:e162203737712307dfe78860cc56c8da8a852ab2ee33750e33aeadf38d12c548"
            ],
            "markers": "python_version >= '2.7' and python_version not in '3.0, 3.1, 3.2, 3.3'",
            "version": "==0.3.1"
        },
        "toml": {
            "hashes": [
                "sha256:926b612be1e5ce0634a2ca03470f95169cf16f939018233a670519cb4ac58b0f",
                "sha256:bda89d5935c2eac546d648028b9901107a595863cb36bae0c73ac804a9b4ce88"
            ],
            "version": "==0.10.1"
        },
        "tqdm": {
            "hashes": [
                "sha256:2dd75fdb764f673b8187643496fcfbeac38348015b665878e582b152f3391cdb",
                "sha256:93b7a6a9129fce904f6df4cf3ae7ff431d779be681a95c3344c26f3e6c09abfa"
            ],
            "markers": "python_version >= '2.6' and python_version not in '3.0, 3.1, 3.2, 3.3'",
            "version": "==4.50.0"
        },
        "twine": {
            "hashes": [
                "sha256:34352fd52ec3b9d29837e6072d5a2a7c6fe4290e97bba46bb8d478b5c598f7ab",
                "sha256:ba9ff477b8d6de0c89dd450e70b2185da190514e91c42cc62f96850025c10472"
            ],
            "index": "pypi",
            "version": "==3.2.0"
        },
        "urllib3": {
            "hashes": [
                "sha256:91056c15fa70756691db97756772bb1eb9678fa585d9184f24534b100dc60f4a",
                "sha256:e7983572181f5e1522d9c98453462384ee92a0be7fac5f1413a1e35c56cc0461"
            ],
            "markers": "python_version >= '2.7' and python_version not in '3.0, 3.1, 3.2, 3.3, 3.4' and python_version < '4'",
            "version": "==1.25.10"
        },
        "webencodings": {
            "hashes": [
                "sha256:a0af1213f3c2226497a97e2b3aa01a7e4bee4f403f95be16fc9acd2947514a78",
                "sha256:b36a1c245f2d304965eb4e0a82848379241dc04b865afcc4aab16748587e1923"
            ],
            "version": "==0.5.1"
        },
        "wheel": {
            "hashes": [
                "sha256:497add53525d16c173c2c1c733b8f655510e909ea78cc0e29d374243544b77a2",
                "sha256:99a22d87add3f634ff917310a3d87e499f19e663413a52eb9232c447aa646c9f"
            ],
            "index": "pypi",
            "version": "==0.35.1"
        }
    }
}<|MERGE_RESOLUTION|>--- conflicted
+++ resolved
@@ -42,19 +42,11 @@
         },
         "humanize": {
             "hashes": [
-<<<<<<< HEAD
-                "sha256:d9ade5ebbdaa690757ea37aff38ed552955c6ec531aacb0fdfcea2a157f96aad",
-                "sha256:db08acbd8e31954f146467a213a112c4b80a5b8e319e06b76aa184a679bd8b48"
-            ],
-            "index": "pypi",
-            "version": "==3.0.0"
-=======
                 "sha256:8ff8f292c9bf52bbefdc620410e7defd1c95e7eeb1a5cfc2859aaea4b1877ff5",
                 "sha256:b67f41ad9689bd8539fe02695385989d8c789019a90c450d3d2f8891e9e4bb32"
             ],
             "index": "pypi",
             "version": "==3.0.1"
->>>>>>> d919560b
         },
         "jinja2": {
             "hashes": [
